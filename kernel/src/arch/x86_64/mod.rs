--- conflicted
+++ resolved
@@ -15,11 +15,8 @@
 pub mod rand;
 pub mod syscall;
 pub mod timer;
-<<<<<<< HEAD
-=======
 pub mod ipi;
 pub mod board;
->>>>>>> a6f211ce
 
 static AP_CAN_INIT: AtomicBool = AtomicBool::new(false);
 
