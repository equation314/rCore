--- conflicted
+++ resolved
@@ -20,12 +20,8 @@
 const RVM_VCPU_CREATE: u32 = RVM_IO + 0x11;
 const RVM_VCPU_RESUME: u32 = RVM_IO + 0x12;
 const RVM_VCPU_WRITE_STATE: u32 = RVM_IO + 0x13;
-<<<<<<< HEAD
 const RVM_VCPU_READ_STATE: u32 = RVM_IO + 0x14;
-=======
-const RVM_VCPU_WRITE_INPUT_VALUE: u32 = RVM_IO + 0x14;
 const RVM_VCPU_INTERRUPT: u32 = RVM_IO + 0x15;
->>>>>>> ee8cd551
 
 pub struct RvmINode {
     guests: RwLock<BTreeMap<usize, Arc<Box<Guest>>>>,
