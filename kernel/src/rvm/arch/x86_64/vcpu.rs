--- conflicted
+++ resolved
@@ -15,17 +15,8 @@
     vmexit::vmexit_handler,
     Guest,
 };
-<<<<<<< HEAD
-use crate::arch::{gdt, idt};
+use crate::rvm::interrupt::{InterruptController, VirtualTimer};
 use crate::rvm::{inode::RvmGuestState, packet::RvmExitPacket, RvmError, RvmResult};
-=======
-use crate::rvm::interrupt::{InterruptController, VirtualTimer};
-use crate::rvm::trap_map::TrapKind;
-use crate::rvm::{
-    packet::{IoPacket, IoValue, RvmExitPacket},
-    RvmError, RvmResult,
-};
->>>>>>> ee8cd551
 
 /// Holds the register state used to restore a host.
 #[repr(C)]
@@ -195,27 +186,7 @@
     vmcs_page: VmxPage,
     host_msr_list: MsrList,
     guest_msr_list: MsrList,
-<<<<<<< HEAD
-=======
     interrupt_state: InterruptState,
-    repeating: Repeating,
-}
-
-/// Represents a repeat operation
-#[derive(Debug, Clone, Copy)]
-pub enum Repeating {
-    None,
-    InOut(RepeatingInOut),
-}
-
-#[derive(Debug, Clone, Copy)]
-pub struct RepeatingInOut {
-    pub port: u16,
-    pub access_size: u8,
-    pub input: bool,
-
-    pub guest_paddr: usize,
->>>>>>> ee8cd551
 }
 
 impl Vcpu {
@@ -236,11 +207,7 @@
             vmcs_page,
             host_msr_list,
             guest_msr_list,
-<<<<<<< HEAD
-=======
             interrupt_state: InterruptState::new(),
-            repeating: Repeating::None,
->>>>>>> ee8cd551
         }))
     }
 
@@ -595,70 +562,8 @@
         loop {
             let mut vmcs = AutoVmcs::new(self.vmcs_page.phys_addr())?;
 
-<<<<<<< HEAD
-            // TODO: interrupt virtualization
-=======
-            if let Repeating::InOut(op) = self.repeating {
-                let ecx = self.vmx_state.guest_state.rcx & 0xFFFFFFFF;
-                if ecx == 0 {
-                    self.repeating = Repeating::None;
-                    info!("[RVM] repeating end");
-                } else {
-                    let mut value_cnt = 32;
-                    if ecx < value_cnt {
-                        value_cnt = ecx;
-                    }
-
-                    let mut values = [IoValue::default(); 32];
-                    for i in 0..value_cnt {
-                        if op.input == false {
-                            let data = self.guest.gpm.write().fetch_data(
-                                op.guest_paddr + (i as usize) * (op.access_size as usize),
-                                op.access_size as usize,
-                            );
-                            values[i as usize] =
-                                IoValue::from_raw_parts(data.as_ptr(), op.access_size);
-                        }
-                    }
-
-                    let trap = match self.guest.traps.read().find(TrapKind::Io, op.port as usize) {
-                        Some(t) => t,
-                        None => panic!("[RVM] Error in repeat operation: can not find trap"),
-                    };
-                    if op.input == false {
-                        info!(
-                            "[RVM] write value_cnt is {}, data is 0x{:x}, op.guest_paddr is 0x{:x}",
-                            value_cnt,
-                            unsafe { values[0].d_u32 },
-                            op.guest_paddr
-                        );
-
-                        let mut ecx = self.vmx_state.guest_state.rcx & 0xFFFFFFFF;
-                        assert!(ecx >= (value_cnt as u64));
-                        ecx -= value_cnt as u64;
-                        self.vmx_state.guest_state.rcx = ecx;
-                        let mut op = op;
-                        op.guest_paddr += (op.access_size as usize) * (value_cnt as usize);
-                        self.repeating = Repeating::InOut(op);
-                        self.vmx_state.guest_state.rsi +=
-                            (op.access_size as u64) * (value_cnt as u64);
-                    }
-                    return Ok(RvmExitPacket::new_io_packet(
-                        trap.key,
-                        IoPacket {
-                            port: op.port,
-                            access_size: op.access_size,
-                            input: op.input,
-                            value_cnt: value_cnt as u8,
-                            values,
-                        },
-                    ));
-                }
-            }
-
             self.interrupt_state.try_timer_irq();
             self.interrupt_state.try_inject_interrupt(&mut vmcs)?;
->>>>>>> ee8cd551
             // TODO: save/restore guest extended registers (x87/SSE)
 
             // VM Entry
