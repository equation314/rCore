use simple_filesystem::*;
use alloc::{boxed::Box, sync::Arc, string::String, collections::VecDeque, vec::Vec};
#[cfg(target_arch = "x86_64")]
use arch::driver::ide;
use sync::Condvar;
use sync::SpinNoIrqLock as Mutex;
use core::any::Any;
use core::slice;

use ::memory::{InactivePageTable0, memory_set_record};
use memory::MemorySet;
use process::context::memory_set_map_swappable;

// Hard link user program
#[cfg(target_arch = "riscv32")]
global_asm!(r#"
    .section .rodata
    .align 12
    .global _user_img_start
    .global _user_img_end
_user_img_start:
    .incbin "../user/user-riscv.img"
_user_img_end:
"#);

<<<<<<< HEAD
pub fn shell() {
    // load riscv32/x86_64 user program
    use sync;
    /// below are test for sync, uncomment them if need
    //sync::test::philosopher_using_mutex();
    //sync::test::philosopher_using_monitor();


    info!("come into shell!");
    #[cfg(target_arch = "riscv32")]
    let device = {
        extern {
            fn _binary_user_riscv_img_start();
            fn _binary_user_riscv_img_end();
        }
        Box::new(unsafe { MemBuf::new(_binary_user_riscv_img_start, _binary_user_riscv_img_end) })
    };
    #[cfg(target_arch = "x86_64")]
    let device = Box::new(&ide::DISK1);
    let sfs = SimpleFileSystem::open(device).expect("failed to open SFS");
    let root = sfs.root_inode();
    let files = root.borrow().list().unwrap();
    println!("Available programs: {:?}", files);

    // Avoid stack overflow in release mode
    // Equal to: `buf = Box::new([0; 64 << 12])`
    use alloc::alloc::{alloc, dealloc, Layout};
    const BUF_SIZE: usize = 0x40000;
    let layout = Layout::from_size_align(BUF_SIZE, 0x1000).unwrap();
    let buf = unsafe{ slice::from_raw_parts_mut(alloc(layout), BUF_SIZE) };
    // start interaction
    loop {
        print!(">> ");

        use console::get_line;
        let name = get_line();
        //use alloc::prelude::ToString;
        //let name = "waitkill".to_string();

        if name == "" {
            continue;
        }
        if let Ok(file) = root.borrow().lookup(name.as_str()) {
            use process::*;
            let len = file.borrow().read_at(0, &mut *buf).unwrap();
            let context = ContextImpl::new_user(&buf[..len]);
            //memory_set_map_swappable(context.get_memory_set_mut());
            let pid = processor().manager().add(context);
            //memory_set_map_swappable(processor().get_context_mut(pid).get_memory_set_mut());
            processor().manager().wait(thread::current().id(), pid);
            processor().yield_now();
            processor().manager().wait_done(thread::current().id(), pid);
        } else {
            println!("Program not exist");
        }
        //break;
    }
    unsafe { dealloc(buf.as_mut_ptr(), layout) };
=======
lazy_static! {
    pub static ref ROOT_INODE: Arc<INode> = {
        #[cfg(target_arch = "riscv32")]
        let device = {
            extern {
                fn _user_img_start();
                fn _user_img_end();
            }
            Box::new(unsafe { MemBuf::new(_user_img_start, _user_img_end) })
        };
        #[cfg(target_arch = "x86_64")]
        let device = Box::new(ide::IDE::new(1));

        let sfs = SimpleFileSystem::open(device).expect("failed to open SFS");
        sfs.root_inode()
    };
>>>>>>> e06f6b8b
}

struct MemBuf(&'static [u8]);

impl MemBuf {
    unsafe fn new(begin: unsafe extern fn(), end: unsafe extern fn()) -> Self {
        use core::slice;
        MemBuf(slice::from_raw_parts(begin as *const u8, end as usize - begin as usize))
    }
}

impl Device for MemBuf {
    fn read_at(&mut self, offset: usize, buf: &mut [u8]) -> Option<usize> {
        let slice = self.0;
        let len = buf.len().min(slice.len() - offset);
        buf[..len].copy_from_slice(&slice[offset..offset + len]);
        Some(len)
    }
    fn write_at(&mut self, offset: usize, buf: &[u8]) -> Option<usize> {
        None
    }
}

#[cfg(target_arch = "x86_64")]
impl BlockedDevice for ide::IDE {
    const BLOCK_SIZE_LOG2: u8 = 9;
    fn read_at(&mut self, block_id: usize, buf: &mut [u8]) -> bool {
        assert!(buf.len() >= ide::BLOCK_SIZE);
        let buf = unsafe { slice::from_raw_parts_mut(buf.as_ptr() as *mut u32, ide::BLOCK_SIZE / 4) };
        self.read(block_id as u64, 1, buf).is_ok()
    }
    fn write_at(&mut self, block_id: usize, buf: &[u8]) -> bool {
        assert!(buf.len() >= ide::BLOCK_SIZE);
        let buf = unsafe { slice::from_raw_parts(buf.as_ptr() as *mut u32, ide::BLOCK_SIZE / 4) };
        self.write(block_id as u64, 1, buf).is_ok()
    }
}

#[derive(Default)]
pub struct Stdin {
    buf: Mutex<VecDeque<char>>,
    pushed: Condvar,
}

impl Stdin {
    pub fn push(&self, c: char) {
        self.buf.lock().push_back(c);
        self.pushed.notify_one();
    }
    pub fn pop(&self) -> char {
        loop {
            let ret = self.buf.lock().pop_front();
            match ret {
                Some(c) => return c,
                None => self.pushed._wait(),
            }
        }
    }
}

#[derive(Default)]
pub struct Stdout;

lazy_static! {
    pub static ref STDIN: Arc<Stdin> = Arc::new(Stdin::default());
    pub static ref STDOUT: Arc<Stdout> = Arc::new(Stdout::default());
}

// TODO: better way to provide default impl?
macro_rules! impl_inode {
    () => {
        fn info(&self) -> Result<FileInfo> { unimplemented!() }
        fn sync(&self) -> Result<()> { unimplemented!() }
        fn resize(&self, len: usize) -> Result<()> { unimplemented!() }
        fn create(&self, name: &str, type_: FileType) -> Result<Arc<INode>> { unimplemented!() }
        fn unlink(&self, name: &str) -> Result<()> { unimplemented!() }
        fn link(&self, name: &str, other: &Arc<INode>) -> Result<()> { unimplemented!() }
        fn rename(&self, old_name: &str, new_name: &str) -> Result<()> { unimplemented!() }
        fn move_(&self, old_name: &str, target: &Arc<INode>, new_name: &str) -> Result<()> { unimplemented!() }
        fn find(&self, name: &str) -> Result<Arc<INode>> { unimplemented!() }
        fn get_entry(&self, id: usize) -> Result<String> { unimplemented!() }
        fn fs(&self) -> Arc<FileSystem> { unimplemented!() }
        fn as_any_ref(&self) -> &Any { self }
    };
}

impl INode for Stdin {
    fn read_at(&self, offset: usize, buf: &mut [u8]) -> Result<usize> {
        buf[0] = self.pop() as u8;
        Ok(1)
    }
    fn write_at(&self, offset: usize, buf: &[u8]) -> Result<usize> { unimplemented!() }
    impl_inode!();
}

impl INode for Stdout {
    fn read_at(&self, offset: usize, buf: &mut [u8]) -> Result<usize> { unimplemented!() }
    fn write_at(&self, offset: usize, buf: &[u8]) -> Result<usize> {
        use core::str;
        let s = str::from_utf8(buf).map_err(|_| ())?;
        print!("{}", s);
        Ok(buf.len())
    }
    impl_inode!();
}

pub trait INodeExt {
    fn read_as_vec(&self) -> Result<Vec<u8>>;
}

impl INodeExt for INode {
    fn read_as_vec(&self) -> Result<Vec<u8>> {
        let size = self.info()?.size;
        let mut buf = Vec::with_capacity(size);
        unsafe { buf.set_len(size); }
        self.read_at(0, buf.as_mut_slice())?;
        Ok(buf)
    }
}<|MERGE_RESOLUTION|>--- conflicted
+++ resolved
@@ -23,66 +23,6 @@
 _user_img_end:
 "#);
 
-<<<<<<< HEAD
-pub fn shell() {
-    // load riscv32/x86_64 user program
-    use sync;
-    /// below are test for sync, uncomment them if need
-    //sync::test::philosopher_using_mutex();
-    //sync::test::philosopher_using_monitor();
-
-
-    info!("come into shell!");
-    #[cfg(target_arch = "riscv32")]
-    let device = {
-        extern {
-            fn _binary_user_riscv_img_start();
-            fn _binary_user_riscv_img_end();
-        }
-        Box::new(unsafe { MemBuf::new(_binary_user_riscv_img_start, _binary_user_riscv_img_end) })
-    };
-    #[cfg(target_arch = "x86_64")]
-    let device = Box::new(&ide::DISK1);
-    let sfs = SimpleFileSystem::open(device).expect("failed to open SFS");
-    let root = sfs.root_inode();
-    let files = root.borrow().list().unwrap();
-    println!("Available programs: {:?}", files);
-
-    // Avoid stack overflow in release mode
-    // Equal to: `buf = Box::new([0; 64 << 12])`
-    use alloc::alloc::{alloc, dealloc, Layout};
-    const BUF_SIZE: usize = 0x40000;
-    let layout = Layout::from_size_align(BUF_SIZE, 0x1000).unwrap();
-    let buf = unsafe{ slice::from_raw_parts_mut(alloc(layout), BUF_SIZE) };
-    // start interaction
-    loop {
-        print!(">> ");
-
-        use console::get_line;
-        let name = get_line();
-        //use alloc::prelude::ToString;
-        //let name = "waitkill".to_string();
-
-        if name == "" {
-            continue;
-        }
-        if let Ok(file) = root.borrow().lookup(name.as_str()) {
-            use process::*;
-            let len = file.borrow().read_at(0, &mut *buf).unwrap();
-            let context = ContextImpl::new_user(&buf[..len]);
-            //memory_set_map_swappable(context.get_memory_set_mut());
-            let pid = processor().manager().add(context);
-            //memory_set_map_swappable(processor().get_context_mut(pid).get_memory_set_mut());
-            processor().manager().wait(thread::current().id(), pid);
-            processor().yield_now();
-            processor().manager().wait_done(thread::current().id(), pid);
-        } else {
-            println!("Program not exist");
-        }
-        //break;
-    }
-    unsafe { dealloc(buf.as_mut_ptr(), layout) };
-=======
 lazy_static! {
     pub static ref ROOT_INODE: Arc<INode> = {
         #[cfg(target_arch = "riscv32")]
@@ -99,7 +39,6 @@
         let sfs = SimpleFileSystem::open(device).expect("failed to open SFS");
         sfs.root_inode()
     };
->>>>>>> e06f6b8b
 }
 
 struct MemBuf(&'static [u8]);
