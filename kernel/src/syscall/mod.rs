//! System call

use alloc::{string::String, sync::Arc, vec::Vec};
use core::{fmt, slice, str};

use bitflags::bitflags;
use rcore_fs::vfs::{FileType, FsError, INode, Metadata};
use rcore_memory::VMError;

use crate::arch::cpu;
use crate::arch::interrupt::TrapFrame;
use crate::arch::syscall::*;
use crate::fs::epoll::EpollEvent;
use crate::memory::{copy_from_user, MemorySet};
use crate::process::*;
use crate::sync::{Condvar, MutexGuard, SpinNoIrq};
use crate::thread;
use crate::util;

pub use self::custom::*;
pub use self::fs::*;
pub use self::ipc::*;
pub use self::lkm::*;
pub use self::mem::*;
pub use self::misc::*;
pub use self::net::*;
pub use self::proc::*;
pub use self::time::*;

mod custom;
mod fs;
mod ipc;
mod lkm;
mod mem;
mod misc;
mod net;
mod proc;
mod time;

#[cfg(feature = "profile")]
use alloc::collections::BTreeMap;
#[cfg(feature = "profile")]
use spin::Mutex;

#[cfg(feature = "profile")]
lazy_static! {
    static ref SYSCALL_TIMING: Mutex<BTreeMap<usize, i64>> = Mutex::new(BTreeMap::new());
}

/// System call dispatcher
pub fn syscall(id: usize, args: [usize; 6], tf: &mut TrapFrame) -> isize {
    let thread = unsafe { current_thread() };
    let mut syscall = Syscall { thread, tf };
    syscall.syscall(id, args)
}

/// All context needed for syscall
struct Syscall<'a> {
    thread: &'a mut Thread,
    tf: &'a mut TrapFrame,
}

impl Syscall<'_> {
    /// Get current process
    pub fn process(&self) -> MutexGuard<'_, Process, SpinNoIrq> {
        self.thread.proc.lock()
    }

    /// Get current virtual memory
    pub fn vm(&self) -> MutexGuard<'_, MemorySet, SpinNoIrq> {
        self.thread.vm.lock()
    }

    /// System call dispatcher
    // This #[deny(unreachable_patterns)] checks if each match arm is defined
    // See discussion in https://github.com/oscourse-tsinghua/rcore_plus/commit/17e644e54e494835f1a49b34b80c2c4f15ed0dbe.
    #[deny(unreachable_patterns)]
    fn syscall(&mut self, id: usize, args: [usize; 6]) -> isize {
        #[cfg(feature = "profile")]
        let begin_time = unsafe { core::arch::x86_64::_rdtsc() };
        let cid = cpu::id();
        let pid = self.process().pid.clone();
        let tid = processor().tid();
        if !pid.is_init() {
            // we trust pid 0 process
            debug!("{}:{}:{} syscall id {} begin", cid, pid, tid, id);
        }

        // use platform-specific syscal numbers
        // See https://filippo.io/linux-syscall-table/
        // And https://fedora.juszkiewicz.com.pl/syscalls.html.
        let ret = match id {
            // file
            SYS_READ => self.sys_read(args[0], args[1] as *mut u8, args[2]),
            SYS_WRITE => self.sys_write(args[0], args[1] as *const u8, args[2]),
            SYS_OPENAT => self.sys_openat(args[0], args[1] as *const u8, args[2], args[3]),
            SYS_CLOSE => self.sys_close(args[0]),
            SYS_FSTAT => self.sys_fstat(args[0], args[1] as *mut Stat),
            SYS_NEWFSTATAT => {
                self.sys_fstatat(args[0], args[1] as *const u8, args[2] as *mut Stat, args[3])
            }
            SYS_LSEEK => self.sys_lseek(args[0], args[1] as i64, args[2] as u8),
            SYS_IOCTL => self.sys_ioctl(args[0], args[1], args[2], args[3], args[4]),
            SYS_PREAD64 => self.sys_pread(args[0], args[1] as *mut u8, args[2], args[3]),
            SYS_PWRITE64 => self.sys_pwrite(args[0], args[1] as *const u8, args[2], args[3]),
            SYS_READV => self.sys_readv(args[0], args[1] as *const IoVec, args[2]),
            SYS_WRITEV => self.sys_writev(args[0], args[1] as *const IoVec, args[2]),
            SYS_SENDFILE => self.sys_sendfile(args[0], args[1], args[2] as *mut usize, args[3]),
            SYS_FCNTL => {
                info!(
                    "SYS_FCNTL : {} {} {} {}",
                    args[0], args[1], args[2], args[3]
                );
                self.sys_fcntl(args[0], args[1], args[2])
            }
            SYS_FLOCK => self.unimplemented("flock", Ok(0)),
            SYS_FSYNC => self.sys_fsync(args[0]),
            SYS_FDATASYNC => self.sys_fdatasync(args[0]),
            SYS_TRUNCATE => self.sys_truncate(args[0] as *const u8, args[1]),
            SYS_FTRUNCATE => self.sys_ftruncate(args[0], args[1]),
            SYS_GETDENTS64 => self.sys_getdents64(args[0], args[1] as *mut LinuxDirent64, args[2]),
            SYS_GETCWD => self.sys_getcwd(args[0] as *mut u8, args[1]),
            SYS_CHDIR => self.sys_chdir(args[0] as *const u8),
            SYS_RENAMEAT => {
                self.sys_renameat(args[0], args[1] as *const u8, args[2], args[3] as *const u8)
            }
            SYS_MKDIRAT => self.sys_mkdirat(args[0], args[1] as *const u8, args[2]),
            SYS_LINKAT => self.sys_linkat(
                args[0],
                args[1] as *const u8,
                args[2],
                args[3] as *const u8,
                args[4],
            ),
            SYS_UNLINKAT => self.sys_unlinkat(args[0], args[1] as *const u8, args[2]),
            SYS_SYMLINKAT => self.unimplemented("symlinkat", Err(SysError::EACCES)),
            SYS_READLINKAT => {
                self.sys_readlinkat(args[0], args[1] as *const u8, args[2] as *mut u8, args[3])
            }
            SYS_FCHMOD => self.unimplemented("fchmod", Ok(0)),
            SYS_FCHMODAT => self.unimplemented("fchmodat", Ok(0)),
            SYS_FCHOWN => self.unimplemented("fchown", Ok(0)),
            SYS_FCHOWNAT => self.unimplemented("fchownat", Ok(0)),
            SYS_FACCESSAT => self.sys_faccessat(args[0], args[1] as *const u8, args[2], args[3]),
            SYS_DUP3 => self.sys_dup2(args[0], args[1]), // TODO: handle `flags`
            SYS_PIPE2 => self.sys_pipe(args[0] as *mut u32), // TODO: handle `flags`
            SYS_UTIMENSAT => self.unimplemented("utimensat", Ok(0)),
            SYS_COPY_FILE_RANGE => self.sys_copy_file_range(
                args[0],
                args[1] as *mut usize,
                args[2],
                args[3] as *mut usize,
                args[4],
                args[5],
            ),

            // io multiplexing
            SYS_PSELECT6 => self.sys_pselect6(
                args[0],
                args[1] as *mut u32,
                args[2] as *mut u32,
                args[3] as *mut u32,
                args[4] as *const TimeVal,
                args[5] as *const u32,
            ),
            SYS_PPOLL => {
                self.sys_ppoll(args[0] as *mut PollFd, args[1], args[2] as *const TimeSpec)
            } // ignore sigmask
            SYS_EPOLL_CREATE1 => self.sys_epoll_create1(args[0]),
            SYS_EPOLL_CTL => {
                self.sys_epoll_ctl(args[0], args[1], args[2], args[3] as *mut EpollEvent)
            }
            SYS_EPOLL_PWAIT => self.sys_epoll_pwait(
                args[0],
                args[1] as *mut EpollEvent,
                args[2],
                args[3],
                args[4],
            ),
            SYS_EVENTFD2 => self.unimplemented("eventfd2", Err(SysError::EACCES)),

            SYS_SOCKETPAIR => self.unimplemented("socketpair", Err(SysError::EACCES)),
            // file system
            SYS_STATFS => self.unimplemented("statfs", Err(SysError::EACCES)),
            SYS_FSTATFS => self.unimplemented("fstatfs", Err(SysError::EACCES)),
            SYS_SYNC => self.sys_sync(),
            SYS_MOUNT => self.unimplemented("mount", Err(SysError::EACCES)),
            SYS_UMOUNT2 => self.unimplemented("umount2", Err(SysError::EACCES)),

            // memory
            SYS_BRK => self.unimplemented("brk", Err(SysError::ENOMEM)),
            SYS_MMAP => self.sys_mmap(args[0], args[1], args[2], args[3], args[4], args[5]),
            SYS_MPROTECT => self.sys_mprotect(args[0], args[1], args[2]),
            SYS_MUNMAP => self.sys_munmap(args[0], args[1]),
            SYS_MADVISE => self.unimplemented("madvise", Ok(0)),

            // signal
            SYS_RT_SIGACTION => self.unimplemented("sigaction", Ok(0)),
            SYS_RT_SIGPROCMASK => self.unimplemented("sigprocmask", Ok(0)),
            SYS_SIGALTSTACK => self.unimplemented("sigaltstack", Ok(0)),
            SYS_KILL => self.sys_kill(args[0], args[1]),

            // schedule
            SYS_SCHED_YIELD => self.sys_yield(),
            SYS_SCHED_GETAFFINITY => {
                self.sys_sched_getaffinity(args[0], args[1], args[2] as *mut u32)
            }

            // socket
            SYS_SOCKET => self.sys_socket(args[0], args[1], args[2]),
            SYS_CONNECT => self.sys_connect(args[0], args[1] as *const SockAddr, args[2]),
            SYS_ACCEPT => self.sys_accept(args[0], args[1] as *mut SockAddr, args[2] as *mut u32),
            SYS_ACCEPT4 => self.sys_accept(args[0], args[1] as *mut SockAddr, args[2] as *mut u32), // use accept for accept4
            SYS_SENDTO => self.sys_sendto(
                args[0],
                args[1] as *const u8,
                args[2],
                args[3],
                args[4] as *const SockAddr,
                args[5],
            ),
            SYS_RECVFROM => self.sys_recvfrom(
                args[0],
                args[1] as *mut u8,
                args[2],
                args[3],
                args[4] as *mut SockAddr,
                args[5] as *mut u32,
            ),
            //        SYS_SENDMSG => self.sys_sendmsg(),
            SYS_RECVMSG => self.sys_recvmsg(args[0], args[1] as *mut MsgHdr, args[2]),
            SYS_SHUTDOWN => self.sys_shutdown(args[0], args[1]),
            SYS_BIND => self.sys_bind(args[0], args[1] as *const SockAddr, args[2]),
            SYS_LISTEN => self.sys_listen(args[0], args[1]),
            SYS_GETSOCKNAME => {
                self.sys_getsockname(args[0], args[1] as *mut SockAddr, args[2] as *mut u32)
            }
            SYS_GETPEERNAME => {
                self.sys_getpeername(args[0], args[1] as *mut SockAddr, args[2] as *mut u32)
            }
            SYS_SETSOCKOPT => {
                self.sys_setsockopt(args[0], args[1], args[2], args[3] as *const u8, args[4])
            }
            SYS_GETSOCKOPT => self.sys_getsockopt(
                args[0],
                args[1],
                args[2],
                args[3] as *mut u8,
                args[4] as *mut u32,
            ),

            // process
            SYS_CLONE => self.sys_clone(
                args[0],
                args[1],
                args[2] as *mut u32,
                args[3] as *mut u32,
                args[4],
            ),
            SYS_EXECVE => self.sys_exec(
                args[0] as *const u8,
                args[1] as *const *const u8,
                args[2] as *const *const u8,
            ),
            SYS_EXIT => self.sys_exit(args[0] as usize),
            SYS_EXIT_GROUP => self.sys_exit_group(args[0]),
            SYS_WAIT4 => self.sys_wait4(args[0] as isize, args[1] as *mut i32), // TODO: wait4
            SYS_SET_TID_ADDRESS => self.sys_set_tid_address(args[0] as *mut u32),
            SYS_FUTEX => self.sys_futex(
                args[0],
                args[1] as u32,
                args[2] as i32,
                args[3] as *const TimeSpec,
            ),
            SYS_TKILL => self.unimplemented("tkill", Ok(0)),

            // time
            SYS_NANOSLEEP => self.sys_nanosleep(args[0] as *const TimeSpec),
            SYS_SETITIMER => self.unimplemented("setitimer", Ok(0)),
            SYS_GETTIMEOFDAY => {
                self.sys_gettimeofday(args[0] as *mut TimeVal, args[1] as *const u8)
            }
            SYS_CLOCK_GETTIME => self.sys_clock_gettime(args[0], args[1] as *mut TimeSpec),

            // sem
            #[cfg(not(target_arch = "mips"))]
            SYS_SEMGET => self.sys_semget(args[0], args[1] as isize, args[2]),
            #[cfg(not(target_arch = "mips"))]
            SYS_SEMOP => self.sys_semop(args[0], args[1] as *const SemBuf, args[2]),
<<<<<<< HEAD
            SYS_SEMCTL => self.sys_semctl(
                args[0],
                args[1],
                args[2],
                args[3] as isize, /* as SemctlUnion */
            ),
=======
            #[cfg(not(target_arch = "mips"))]
            SYS_SEMCTL => self.sys_semctl(args[0], args[1], args[2], args[3] as isize),
>>>>>>> 54fddfbe

            // shm
            /*SYS_SHMGET => self.sys_shmget(args[0], args[1], args[2]),
            SYS_SHMAT => self.sys_shmat(args[0], args[1], args[2]),
            SYS_SHMDT => self.sys_shmdt(args[0], args[1], args[2]),
            SYS_SHMCTL => self.sys_shmctl(
                args[0],
                args[1],
                args[2] /* should be shmid_ds *buf */
            ),*/

            // system
            SYS_GETPID => self.sys_getpid(),
            SYS_GETTID => self.sys_gettid(),
            SYS_UNAME => self.sys_uname(args[0] as *mut u8),
            SYS_UMASK => self.unimplemented("umask", Ok(0o777)),
            //        SYS_GETRLIMIT => self.sys_getrlimit(),
            //        SYS_SETRLIMIT => self.sys_setrlimit(),
            SYS_GETRUSAGE => self.sys_getrusage(args[0], args[1] as *mut RUsage),
            SYS_SYSINFO => self.sys_sysinfo(args[0] as *mut SysInfo),
            SYS_TIMES => self.sys_times(args[0] as *mut Tms),
            SYS_GETUID => self.unimplemented("getuid", Ok(0)),
            SYS_GETGID => self.unimplemented("getgid", Ok(0)),
            SYS_SETUID => self.unimplemented("setuid", Ok(0)),
            SYS_GETEUID => self.unimplemented("geteuid", Ok(0)),
            SYS_GETEGID => self.unimplemented("getegid", Ok(0)),
            SYS_SETPGID => self.unimplemented("setpgid", Ok(0)),
            SYS_GETPPID => self.sys_getppid(),
            SYS_SETSID => self.unimplemented("setsid", Ok(0)),
            SYS_GETPGID => self.unimplemented("getpgid", Ok(0)),
            SYS_GETGROUPS => self.unimplemented("getgroups", Ok(0)),
            SYS_SETGROUPS => self.unimplemented("setgroups", Ok(0)),
            SYS_SETPRIORITY => self.sys_set_priority(args[0]),
            SYS_PRCTL => self.unimplemented("prctl", Ok(0)),
            SYS_MEMBARRIER => self.unimplemented("membarrier", Ok(0)),
            SYS_PRLIMIT64 => self.sys_prlimit64(
                args[0],
                args[1],
                args[2] as *const RLimit,
                args[3] as *mut RLimit,
            ),
            SYS_REBOOT => self.sys_reboot(
                args[0] as u32,
                args[1] as u32,
                args[2] as u32,
                args[3] as *const u8,
            ),
            SYS_GETRANDOM => {
                self.sys_getrandom(args[0] as *mut u8, args[1] as usize, args[2] as u32)
            }
            SYS_RT_SIGQUEUEINFO => self.unimplemented("rt_sigqueueinfo", Ok(0)),

            // kernel module
            SYS_INIT_MODULE => {
                self.sys_init_module(args[0] as *const u8, args[1] as usize, args[2] as *const u8)
            }
            SYS_FINIT_MODULE => {
                debug!("[LKM] sys_finit_module is unimplemented");
                Err(SysError::ENOSYS)
            }
            SYS_DELETE_MODULE => self.sys_delete_module(args[0] as *const u8, args[1] as u32),

            // custom
            SYS_MAP_PCI_DEVICE => self.sys_map_pci_device(args[0], args[1]),
            SYS_GET_PADDR => {
                self.sys_get_paddr(args[0] as *const u64, args[1] as *mut u64, args[2])
            }

            _ => {
                let ret = match () {
                    #[cfg(target_arch = "x86_64")]
                    () => self.x86_64_syscall(id, args),
                    #[cfg(target_arch = "mips")]
                    () => self.mips_syscall(id, args),
                    #[cfg(all(not(target_arch = "x86_64"), not(target_arch = "mips")))]
                    () => None,
                };
                if let Some(ret) = ret {
                    ret
                } else {
                    error!("unknown syscall id: {}, args: {:x?}", id, args);
                    crate::trap::error(self.tf);
                }
            }
        };
        if !pid.is_init() {
            // we trust pid 0 process
            info!("=> {:x?}", ret);
        }
        #[cfg(feature = "profile")]
        {
            let end_time = unsafe { core::arch::x86_64::_rdtsc() };
            *SYSCALL_TIMING.lock().entry(id).or_insert(0) += end_time - begin_time;
            if end_time % 1000 == 0 {
                let timing = SYSCALL_TIMING.lock();
                let mut count_vec: Vec<(&usize, &i64)> = timing.iter().collect();
                count_vec.sort_by(|a, b| b.1.cmp(a.1));
                for (id, time) in count_vec.iter().take(5) {
                    warn!("timing {:03} time {:012}", id, time);
                }
            }
        }
        match ret {
            Ok(code) => code as isize,
            Err(err) => -(err as isize),
        }
    }

    fn unimplemented(&self, name: &str, ret: SysResult) -> SysResult {
        warn!("{} is unimplemented", name);
        ret
    }

    #[cfg(target_arch = "mips")]
    fn mips_syscall(&mut self, id: usize, args: [usize; 6]) -> Option<SysResult> {
        let ret = match id {
            SYS_OPEN => self.sys_open(args[0] as *const u8, args[1], args[2]),
            SYS_POLL => self.sys_poll(args[0] as *mut PollFd, args[1], args[2]),
            SYS_DUP2 => self.sys_dup2(args[0], args[1]),
            SYS_FORK => self.sys_fork(),
            SYS_MMAP2 => self.sys_mmap(args[0], args[1], args[2], args[3], args[4], args[5] * 4096),
            SYS_FSTAT64 => self.sys_fstat(args[0], args[1] as *mut Stat),
            SYS_LSTAT64 => self.sys_lstat(args[0] as *const u8, args[1] as *mut Stat),
            SYS_STAT64 => self.sys_stat(args[0] as *const u8, args[1] as *mut Stat),
            SYS_PIPE => {
                let fd_ptr = args[0] as *mut u32;
                match self.sys_pipe(fd_ptr) {
                    Ok(code) => {
                        unsafe {
                            self.tf.v0 = *fd_ptr as usize;
                            self.tf.v1 = *(fd_ptr.add(1)) as usize;
                        }
                        Ok(self.tf.v0)
                    }
                    Err(err) => Err(err),
                }
            }
            SYS_FCNTL64 => self.unimplemented("fcntl64", Ok(0)),
            SYS_SET_THREAD_AREA => {
                info!("set_thread_area: tls: 0x{:x}", args[0]);
                extern "C" {
                    fn _cur_tls();
                }

                unsafe {
                    asm!("mtc0 $0, $$4, 2": :"r"(args[0]));
                    *(_cur_tls as *mut usize) = args[0];
                }
                Ok(0)
            }
            SYS_IPC => match args[0] {
                1 => self.sys_semop(args[1], args[2] as *const SemBuf, args[3]),
                2 => self.sys_semget(args[1], args[2] as isize, args[3]),
                3 => self.sys_semctl(args[1], args[2], args[3], args[4] as isize),
                _ => return None,
            },
            SYS_EPOLL_CREATE => self.sys_epoll_create(args[0]),
            SYS_EPOLL_WAIT => {
                self.sys_epoll_wait(args[0], args[1] as *mut EpollEvent, args[2], args[3])
            }

            _ => return None,
        };
        Some(ret)
    }

    #[cfg(target_arch = "x86_64")]
    fn x86_64_syscall(&mut self, id: usize, args: [usize; 6]) -> Option<SysResult> {
        let ret = match id {
            SYS_OPEN => self.sys_open(args[0] as *const u8, args[1], args[2]),
            SYS_STAT => self.sys_stat(args[0] as *const u8, args[1] as *mut Stat),
            SYS_LSTAT => self.sys_lstat(args[0] as *const u8, args[1] as *mut Stat),
            SYS_POLL => self.sys_poll(args[0] as *mut PollFd, args[1], args[2]),
            SYS_ACCESS => self.sys_access(args[0] as *const u8, args[1]),
            SYS_PIPE => self.sys_pipe(args[0] as *mut u32),
            SYS_SELECT => self.sys_select(
                args[0],
                args[1] as *mut u32,
                args[2] as *mut u32,
                args[3] as *mut u32,
                args[4] as *const TimeVal,
            ),
            SYS_DUP2 => self.sys_dup2(args[0], args[1]),
            SYS_ALARM => self.unimplemented("alarm", Ok(0)),
            SYS_FORK => self.sys_fork(),
            SYS_VFORK => self.sys_vfork(),
            SYS_RENAME => self.sys_rename(args[0] as *const u8, args[1] as *const u8),
            SYS_MKDIR => self.sys_mkdir(args[0] as *const u8, args[1]),
            SYS_RMDIR => self.sys_rmdir(args[0] as *const u8),
            SYS_LINK => self.sys_link(args[0] as *const u8, args[1] as *const u8),
            SYS_UNLINK => self.sys_unlink(args[0] as *const u8),
            SYS_READLINK => self.sys_readlink(args[0] as *const u8, args[1] as *mut u8, args[2]),
            SYS_CHMOD => self.unimplemented("chmod", Ok(0)),
            SYS_CHOWN => self.unimplemented("chown", Ok(0)),
            SYS_ARCH_PRCTL => self.sys_arch_prctl(args[0] as i32, args[1]),
            SYS_TIME => self.sys_time(args[0] as *mut u64),
            SYS_EPOLL_CREATE => self.sys_epoll_create(args[0]),
            SYS_EPOLL_WAIT => {
                self.sys_epoll_wait(args[0], args[1] as *mut EpollEvent, args[2], args[3])
            }
            _ => return None,
        };
        Some(ret)
    }
}

pub type SysResult = Result<usize, SysError>;

#[allow(dead_code)]
#[repr(isize)]
#[derive(Debug)]
pub enum SysError {
    EUNDEF = 0,
    EPERM = 1,
    ENOENT = 2,
    ESRCH = 3,
    EINTR = 4,
    EIO = 5,
    ENXIO = 6,
    E2BIG = 7,
    ENOEXEC = 8,
    EBADF = 9,
    ECHILD = 10,
    EAGAIN = 11,
    ENOMEM = 12,
    EACCES = 13,
    EFAULT = 14,
    ENOTBLK = 15,
    EBUSY = 16,
    EEXIST = 17,
    EXDEV = 18,
    ENODEV = 19,
    ENOTDIR = 20,
    EISDIR = 21,
    EINVAL = 22,
    ENFILE = 23,
    EMFILE = 24,
    ENOTTY = 25,
    ETXTBSY = 26,
    EFBIG = 27,
    ENOSPC = 28,
    ESPIPE = 29,
    EROFS = 30,
    EMLINK = 31,
    EPIPE = 32,
    EDOM = 33,
    ERANGE = 34,
    EDEADLK = 35,
    ENAMETOOLONG = 36,
    ENOLCK = 37,
    ENOSYS = 38,
    ENOTEMPTY = 39,
    ELOOP = 40,
    ENOTSOCK = 80,
    ENOPROTOOPT = 92,
    EPFNOSUPPORT = 96,
    EAFNOSUPPORT = 97,
    ENOBUFS = 105,
    EISCONN = 106,
    ENOTCONN = 107,
    ECONNREFUSED = 111,
}

#[allow(non_snake_case)]
impl fmt::Display for SysError {
    fn fmt(&self, f: &mut fmt::Formatter) -> fmt::Result {
        use self::SysError::*;
        write!(
            f,
            "{}",
            match self {
                EPERM => "Operation not permitted",
                ENOENT => "No such file or directory",
                ESRCH => "No such process",
                EINTR => "Interrupted system call",
                EIO => "I/O error",
                ENXIO => "No such device or address",
                E2BIG => "Argument list too long",
                ENOEXEC => "Exec format error",
                EBADF => "Bad file number",
                ECHILD => "No child processes",
                EAGAIN => "Try again",
                ENOMEM => "Out of memory",
                EACCES => "Permission denied",
                EFAULT => "Bad address",
                ENOTBLK => "Block device required",
                EBUSY => "Device or resource busy",
                EEXIST => "File exists",
                EXDEV => "Cross-device link",
                ENODEV => "No such device",
                ENOTDIR => "Not a directory",
                EISDIR => "Is a directory",
                EINVAL => "Invalid argument",
                ENFILE => "File table overflow",
                EMFILE => "Too many open files",
                ENOTTY => "Not a typewriter",
                ETXTBSY => "Text file busy",
                EFBIG => "File too large",
                ENOSPC => "No space left on device",
                ESPIPE => "Illegal seek",
                EROFS => "Read-only file system",
                EMLINK => "Too many links",
                EPIPE => "Broken pipe",
                EDOM => "Math argument out of domain of func",
                ERANGE => "Math result not representable",
                EDEADLK => "Resource deadlock would occur",
                ENAMETOOLONG => "File name too long",
                ENOLCK => "No record locks available",
                ENOSYS => "Function not implemented",
                ENOTEMPTY => "Directory not empty",
                ELOOP => "Too many symbolic links encountered",
                ENOTSOCK => "Socket operation on non-socket",
                ENOPROTOOPT => "Protocol not available",
                EPFNOSUPPORT => "Protocol family not supported",
                EAFNOSUPPORT => "Address family not supported by protocol",
                ENOBUFS => "No buffer space available",
                EISCONN => "Transport endpoint is already connected",
                ENOTCONN => "Transport endpoint is not connected",
                ECONNREFUSED => "Connection refused",
                _ => "Unknown error",
            },
        )
    }
}

impl From<VMError> for SysError {
    fn from(_: VMError) -> Self {
        SysError::EFAULT
    }
}

const SPIN_WAIT_TIMES: usize = 100;

pub fn spin_and_wait<T>(condvars: &[&Condvar], mut action: impl FnMut() -> Option<T>) -> T {
    for _i in 0..SPIN_WAIT_TIMES {
        if let Some(result) = action() {
            return result;
        }
    }
    Condvar::wait_events(&condvars, action)
}

pub fn check_and_clone_cstr(user: *const u8) -> Result<String, SysError> {
    if user.is_null() {
        Ok(String::new())
    } else {
        let mut buffer = Vec::new();
        for i in 0.. {
            let addr = unsafe { user.add(i) };
            let data = copy_from_user(addr).ok_or(SysError::EFAULT)?;
            if data == 0 {
                break;
            }
            buffer.push(data);
        }
        String::from_utf8(buffer).map_err(|_| SysError::EFAULT)
    }
}

pub fn check_and_clone_cstr_array(user: *const *const u8) -> Result<Vec<String>, SysError> {
    if user.is_null() {
        Ok(Vec::new())
    } else {
        let mut buffer = Vec::new();
        for i in 0.. {
            let addr = unsafe { user.add(i) };
            let str_ptr = copy_from_user(addr).ok_or(SysError::EFAULT)?;
            if str_ptr.is_null() {
                break;
            }
            let string = check_and_clone_cstr(str_ptr)?;
            buffer.push(string);
        }
        Ok(buffer)
    }
}<|MERGE_RESOLUTION|>--- conflicted
+++ resolved
@@ -287,17 +287,8 @@
             SYS_SEMGET => self.sys_semget(args[0], args[1] as isize, args[2]),
             #[cfg(not(target_arch = "mips"))]
             SYS_SEMOP => self.sys_semop(args[0], args[1] as *const SemBuf, args[2]),
-<<<<<<< HEAD
-            SYS_SEMCTL => self.sys_semctl(
-                args[0],
-                args[1],
-                args[2],
-                args[3] as isize, /* as SemctlUnion */
-            ),
-=======
             #[cfg(not(target_arch = "mips"))]
             SYS_SEMCTL => self.sys_semctl(args[0], args[1], args[2], args[3] as isize),
->>>>>>> 54fddfbe
 
             // shm
             /*SYS_SHMGET => self.sys_shmget(args[0], args[1], args[2]),
